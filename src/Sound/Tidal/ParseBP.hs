--- conflicted
+++ resolved
@@ -56,37 +56,7 @@
             | TPat_EnumFromTo (TPat a) (TPat a)
             deriving (Show)
 
-<<<<<<< HEAD
-toPat :: (Enumerable a, Parseable a) => TPat a -> Pattern a
-=======
-{-
-patLen :: TPat a -> Rational
-patLen (TPat_Seq xs) = toRational $ sum $ map patLen xs
-patLen TPat_Foot = error "Feet (.) aren't allowed here"
-patLen (TPat_Elongate r) = r - 1
-patLen (TPat_Repeat n) = toRational $ n - 1
-patLen _ = 1
--}
-
-{-
-resolve a@(TPat_Atom _)         = a
-resolve (TPat_Fast a b)         = TPat_Fast (resolve a) (resolve b)
-resolve (TPat_Slow a b)         = TPat_Slow (resolve a) (resolve b)
-resolve (TPat_DegradeBy a b c)  = TPat_DegradeBy a b (resolve c)
-resolve (TPat_CycleChoose a bs) = TPat_CycleChoose a (map resolve bs)
-resolve (TPat_Euclid a b c d)   = TPat_Euclid (resolve a) (resolve b) (resolve c) (resolve d)
-resolve (TPat_Stack as)         = TPat_Stack resolve
-            | TPat_Polyrhythm (Maybe (TPat Rational)) [TPat a]
-            | TPat_Seq [TPat a]
-            | TPat_Silence
-            | TPat_Foot
-            | TPat_Elongate Rational
-            | TPat_Repeat Int
-            | TPat_EnumFromTo (TPat a) (TPat a)
--}
-
 toPat :: (Parseable a, Enumerable a) => TPat a -> Pattern a
->>>>>>> 50f11a20
 toPat = \case
    TPat_Atom (Just loc) x -> setContext (Context [loc]) $ pure x
    TPat_Atom Nothing x -> pure x
