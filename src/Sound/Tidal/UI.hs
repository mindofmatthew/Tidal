--- conflicted
+++ resolved
@@ -1733,8 +1733,6 @@
 -- | Looks up values from a list of tuples, in order to swap values in the given pattern
 swap :: Eq a => [(a, b)] -> Pattern a -> Pattern b
 swap things p = filterJust $ (`lookup` things) <$> p
-<<<<<<< HEAD
-swap things p = filterJust $ (\x -> lookup x things) <$> p
 
 {-
   snowball |
@@ -1748,7 +1746,6 @@
 -}
 snowball :: Int -> (Pattern a -> Pattern a -> Pattern a) -> (Pattern a -> Pattern a) -> Pattern a -> Pattern a
 snowball depth combinationFunction f pattern = cat $ take depth $ scanl combinationFunction pattern $ iterate f pattern
-=======
 
 {- @soak@ | 
     applies a function to a pattern and cats the resulting pattern,
@@ -1787,5 +1784,4 @@
 -}
 squeeze :: Pattern Int -> [Pattern a] -> Pattern a
 squeeze _ [] = silence
-squeeze ipat pats = squeezeJoin $ (pats !!!) <$> ipat
->>>>>>> f2878ee8
+squeeze ipat pats = squeezeJoin $ (pats !!!) <$> ipat