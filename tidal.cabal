name:                tidal
<<<<<<< HEAD
version:             0.8.2
=======
version:             0.9
>>>>>>> 1f184cf5
synopsis:            Pattern language for improvised music
-- description:
homepage:            http://tidal.lurk.org/
license:             GPL-3
license-file:        LICENSE
author:              Alex McLean
maintainer:          Alex McLean <alex@slab.org>, Mike Hodnick <mike.hodnick@gmail.com>
Stability:           Experimental
Copyright:           (c) Alex McLean and other contributors, 2016
category:            Sound
build-type:          Simple
cabal-version:       >=1.6
tested-with:         GHC == 7.6.3, GHC == 7.8.4, GHC == 7.10.3, GHC == 8.0.1
Extra-source-files: README.md tidal.el doc/tidal.md

Description: Tidal is a domain specific language for live coding pattern.

library
  Exposed-modules:     Sound.Tidal.Bjorklund
                       Sound.Tidal.Strategies
                       Sound.Tidal.Dirt
                       Sound.Tidal.Pattern
                       Sound.Tidal.Stream
                       Sound.Tidal.OscStream
                       Sound.Tidal.Parse
                       Sound.Tidal.Tempo
                       Sound.Tidal.Time
                       Sound.Tidal.Context
                       Sound.Tidal.Utils
                       Sound.Tidal.SuperCollider
                       Sound.Tidal.Params
                       Sound.Tidal.Transition

<<<<<<< HEAD
  Build-depends: base < 5, process, parsec, hosc > 0.13, hashable, colour, containers, time, websockets > 0.8, text, mtl >=2.1, transformers, mersenne-random-pure64, binary, bytestring, hmt
=======
  Build-depends:
      base < 5
    , containers
    , hashable
    , colour
    , hosc > 0.13
    , text
    , mersenne-random-pure64
    , time
    , parsec
    , websockets > 0.8
    , mtl >= 2.1

source-repository head
  type:     git
  location: https://github.com/tidalcycles/Tidal
>>>>>>> 1f184cf5
<|MERGE_RESOLUTION|>--- conflicted
+++ resolved
@@ -1,9 +1,5 @@
 name:                tidal
-<<<<<<< HEAD
-version:             0.8.2
-=======
 version:             0.9
->>>>>>> 1f184cf5
 synopsis:            Pattern language for improvised music
 -- description:
 homepage:            http://tidal.lurk.org/
@@ -37,9 +33,6 @@
                        Sound.Tidal.Params
                        Sound.Tidal.Transition
 
-<<<<<<< HEAD
-  Build-depends: base < 5, process, parsec, hosc > 0.13, hashable, colour, containers, time, websockets > 0.8, text, mtl >=2.1, transformers, mersenne-random-pure64, binary, bytestring, hmt
-=======
   Build-depends:
       base < 5
     , containers
@@ -55,5 +48,4 @@
 
 source-repository head
   type:     git
-  location: https://github.com/tidalcycles/Tidal
->>>>>>> 1f184cf5
+  location: https://github.com/tidalcycles/Tidal