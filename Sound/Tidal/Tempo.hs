{-# LANGUAGE ScopedTypeVariables #-}
module Sound.Tidal.Tempo where

import Data.Time (getCurrentTime, UTCTime, NominalDiffTime, diffUTCTime, addUTCTime)
import Data.Time.Clock.POSIX
import Control.Monad (forM_, forever, void)
--import Control.Monad.IO.Class (liftIO)
import Control.Concurrent (forkIO, threadDelay)
import Control.Concurrent.MVar
import Control.Monad.Trans (liftIO)
import Data.Text (Text)
import qualified Data.Text as T
import qualified Data.Text.IO as T
import Data.Unique
import qualified Network.WebSockets as WS
import qualified Control.Exception as E
import qualified System.IO.Error as Error
import GHC.Conc.Sync (ThreadId)
import System.Environment (getEnv)
import Sound.OSC.FD

import Sound.Tidal.Utils

data Tempo = Tempo {at :: UTCTime, beat :: Double, cps :: Double, paused :: Bool, clockLatency :: Double}

type ClientState = [TConnection]

data TConnection = TConnection Unique WS.Connection

wsConn :: TConnection -> WS.Connection
wsConn (TConnection _ c) = c

instance Eq TConnection where
   TConnection a _ == TConnection b _ = a == b

instance Show Tempo where
  show x = show (at x) ++ "," ++ show (beat x) ++ "," ++ show (cps x) ++ "," ++ show (paused x) ++ "," ++ (show $ clockLatency x)

getLatency :: IO Double
getLatency = fmap (read) (getEnvDefault "0.04" "TIDAL_CLOCK_LATENCY")

getClockIp :: IO String
getClockIp = getEnvDefault "127.0.0.1" "TIDAL_TEMPO_IP"

getServerPort :: IO Int
getServerPort = fmap read (getEnvDefault "9160" "TIDAL_TEMPO_PORT")

readTempo :: String -> Tempo
readTempo x = Tempo (read a) (read b) (read c) (read d) (read e)
  where (a:b:c:d:e:_) = wordsBy (== ',') x

logicalTime :: Tempo -> Double -> Double
logicalTime t b = changeT + timeDelta
  where beatDelta = b - (beat t)
        timeDelta = beatDelta / (cps t)
        changeT = realToFrac $ utcTimeToPOSIXSeconds $ at t

tempoMVar :: IO (MVar (Tempo))
tempoMVar = do now <- getCurrentTime
               l <- getLatency
               mv <- newMVar (Tempo now 0 0.5 False l)
               forkIO $ clocked $ f mv
               return mv
  where f mv change _ = do swapMVar mv change
                           return ()

beatNow :: Tempo -> IO (Double)
beatNow t = do now <- getCurrentTime
               let delta = realToFrac $ diffUTCTime now (at t)
               let beatDelta = cps t * delta               
               return $ beat t + beatDelta

clientApp :: MVar Tempo -> MVar Double -> WS.ClientApp ()
clientApp mTempo mCps conn = do
  --sink <- WS.getSink
    liftIO $ forkIO $ sendCps conn mTempo mCps
    forever loop
  where
    loop = do
        msg <- WS.receiveData conn
        let s = T.unpack msg
        let tempo = readTempo $ s
        old <- liftIO $ tryTakeMVar mTempo
        -- putStrLn $ "from: " ++ show old
        -- putStrLn $ "to: " ++ show tempo
        liftIO $ putMVar mTempo tempo

sendCps :: WS.Connection -> MVar Tempo -> MVar Double -> IO ()
sendCps conn mTempo mCps = forever $ do
    cps <- takeMVar mCps
    t <- readMVar mTempo
    t' <- updateTempo t cps
    WS.sendTextData conn (T.pack $ show t')

connectClient :: Bool -> String -> MVar Tempo -> MVar Double -> IO ()
connectClient secondTry ip mTempo mCps = do 
  let errMsg = "Failed to connect to tidal server. Try specifying a " ++
               "different port (default is 9160) setting the " ++
               "environment variable TIDAL_TEMPO_PORT"
  serverPort <- getServerPort
  WS.runClient ip serverPort "/tempo" (clientApp mTempo mCps) `E.catch` 
    \(_ :: E.SomeException) -> do
      case secondTry of
        True -> error errMsg
        _ -> do
          res <- E.try (void startServer)
          case res of
            Left (_ :: E.SomeException) -> error errMsg
            Right _ -> do
              threadDelay 500000
              connectClient True ip mTempo mCps

runClient :: IO ((MVar Tempo, MVar Double))
runClient = 
  do clockip <- getClockIp
     mTempo <- newEmptyMVar 
     mCps <- newEmptyMVar 
     forkIO $ connectClient False clockip mTempo mCps
     return (mTempo, mCps)

cpsUtils :: IO ((Double -> IO (), IO (Rational)))
cpsUtils = do (mTempo, mCps) <- runClient
              let cpsSetter b = putMVar mCps b
                  currentTime = do tempo <- readMVar mTempo
                                   now <- beatNow tempo
                                   return $ toRational now
              return (cpsSetter, currentTime)

-- Backwards compatibility
bpsUtils :: IO ((Double -> IO (), IO (Rational)))
bpsUtils = cpsUtils

cpsSetter :: IO (Double -> IO ())
cpsSetter = do (f, _) <- cpsUtils
               return f
clocked :: (Tempo -> Int -> IO ()) -> IO ()
clocked = clockedTick 1

{-
clocked callback = 
  do (mTempo, mCps) <- runClient
     t <- readMVar mTempo
     now <- getCurrentTime
     let delta = realToFrac $ diffUTCTime now (at t)
         beatDelta = cps t * delta
         nowBeat = beat t + beatDelta
         nextBeat = ceiling nowBeat
         -- next4 = nextBeat + (4 - (nextBeat `mod` 4))
     loop mTempo nextBeat
  where loop mTempo b = 
          do t <- readMVar mTempo
             b' <- doSlice t b
             loop mTempo $ b'
        -- wait an eighth of a cycle if we're paused
        doSlice t b | paused t = threadDelay $ floor ((0.125 / cps t) * 1000000)
                    | otherwise =
          do now <- getCurrentTime
             let delta = realToFrac $ diffUTCTime now (at t)
                 actualBeat = (beat t) + ((cps t) * delta)
                 beatDelta = (fromIntegral b) - actualBeat
                 delay = beatDelta / (cps t)
             threadDelay $ floor (delay * 1000000)
             callback t b
             return $ b + 1
-}
                         
clockedTick :: Int -> (Tempo -> Int -> IO ()) -> IO ()
clockedTick tpb callback = 
  do (mTempo, _mCps) <- runClient
     t <- readMVar mTempo
     now <- getCurrentTime
     let delta = realToFrac $ diffUTCTime now (at t)
         beatDelta = cps t * delta
         nowBeat = beat t + beatDelta
         nextTick = ceiling (nowBeat * (fromIntegral tpb))
         -- next4 = nextBeat + (4 - (nextBeat `mod` 4))
     loop mTempo nextTick
  where loop mTempo tick = 
          do tempo <- readMVar mTempo
             tick' <- doTick tempo tick
             loop mTempo tick'
        doTick tempo tick | paused tempo =
          do let pause = 0.01
             -- TODO - do this via blocking read on the mvar somehow
             -- rather than polling
             threadDelay $ floor (pause * 1000000)
             -- reset tick to 0 if cps is negative
             return $ if cps tempo < 0 then 0 else tick
                          | otherwise =
          do now <- getCurrentTime
             let tps = (fromIntegral tpb) * cps tempo
                 delta = realToFrac $ diffUTCTime now (at tempo)
                 actualTick = ((fromIntegral tpb) * beat tempo) + (tps * delta)
                 -- only wait by up to two ticks
                 tickDelta = min 2 $ (fromIntegral tick) - actualTick
                 delay = tickDelta / tps
             -- putStrLn $ "tick delta: " ++ show tickDelta
             --putStrLn ("Delay: " ++ show delay ++ "s Beat: " ++ show (beat tempo))
             threadDelay $ floor (delay * 1000000)
             callback tempo tick
             -- putStrLn $ "hmm diff: " ++ show (abs $ (floor actualTick) - tick)
             let newTick | (abs $ (floor actualTick) - tick) > 4 = floor actualTick
                         | otherwise = tick + 1
             return $ newTick

--updateTempo :: MVar Tempo -> Maybe Double -> IO ()
--updateTempo mt Nothing = return ()
--updateTempo mt (Just cps') = do t <- takeMVar mt
--                                now <- getCurrentTime
--                                let delta = realToFrac $ diffUTCTime now (at t)
--                                    beat' = (beat t) + ((cps t) * delta)
--                                putMVar mt $ Tempo now beat' cps' (paused t)


updateTempo :: Tempo -> Double -> IO (Tempo)
updateTempo t cps'
  | paused t == True && cps' > 0 =
    -- unpause
    do now <- getCurrentTime
       return $ t {at = addUTCTime (realToFrac $ clockLatency t) now, cps = cps', paused = False}
  | otherwise = 
    do now <- getCurrentTime
       let delta = realToFrac $ diffUTCTime now (at t)
           beat' = (beat t) + ((cps t) * delta)
           beat'' = if cps' < 0 then 0 else beat'
       return $ t {at = now, beat = beat'', cps = cps', paused = (cps' <= 0)}

addClient client clients = client : clients
  
removeClient :: TConnection -> ClientState -> ClientState
removeClient client = filter (/= client)

broadcast :: Text -> ClientState -> IO ()
broadcast message clients = do
  -- T.putStrLn message
  forM_ clients $ \conn -> WS.sendTextData (wsConn conn) $ message

startServer :: IO (ThreadId)
startServer = do
  serverPort <- getServerPort
  start <- getCurrentTime
  l <- getLatency
  tempoState <- newMVar (Tempo start 0 1 False l)
  clientState <- newMVar []
  liftIO $ oscBridge clientState
  forkIO $ WS.runServer "0.0.0.0" serverPort $ serverApp tempoState clientState

serverApp :: MVar Tempo -> MVar ClientState -> WS.ServerApp
serverApp tempoState clientState pending = do
    conn <- TConnection <$> newUnique <*> WS.acceptRequest pending
    tempo <- liftIO $ readMVar tempoState
    liftIO $ WS.sendTextData (wsConn conn) $ T.pack $ show tempo
    clients <- liftIO $ readMVar clientState
    liftIO $ modifyMVar_ clientState $ \s -> return $ addClient conn s
    serverLoop conn tempoState clientState

oscBridge :: MVar ClientState -> IO ()
oscBridge clientState =
  do -- putStrLn $ "start osc bridge"
     osc <- liftIO $ udpServer "0.0.0.0" 6060
     forkIO $ loop osc
     return ()
  where loop osc =
          do b <- recvBundle osc
             -- putStrLn $ "received bundle" ++ (show b)
             let timestamp = addUTCTime (realToFrac $ ntpr_to_ut $ bundleTime b) ut_epoch
                 msg = head $ bundleMessages b
                 -- todo - Data.Maybe version of !!
                 tick = datum_floating $ (messageDatum msg) !! 0
                 tempo = datum_floating $ (messageDatum msg) !! 1
                 address = messageAddress msg
             act address timestamp tick tempo
             loop osc
        act "/sync" timestamp (Just tick) (Just tempo)
          = do -- putStrLn $ "time " ++ show timestamp ++ " tick " ++ show tick ++ " tempo " ++ show tempo
               let t = Tempo {at = timestamp, beat = tick, cps = tempo,
                              paused = False,
                              clockLatency = 0
                             }
                   msg = T.pack $ show t
               clients <- readMVar clientState
               broadcast msg clients
               return ()
        act _ _ _ _  = return ()

<<<<<<< HEAD
serverLoop :: TConnection -> MVar Tempo -> MVar ClientState -> IO ()
serverLoop conn tempoState clientState = E.handle catchDisconnect $ 
=======
serverLoop :: WS.Connection -> MVar Tempo -> MVar ClientState -> IO ()
serverLoop conn _tempoState clientState = E.handle catchDisconnect $
>>>>>>> 493fd03e
  forever $ do
    msg <- WS.receiveData $ wsConn conn
    --liftIO $ updateTempo tempoState $ maybeRead $ T.unpack msg
    liftIO $ readMVar clientState >>= broadcast msg
    --tempo <- liftIO $ readMVar tempoState
    -- liftIO $ readMVar clientState >>= broadcast (T.pack $ show tempo) 
  where
    catchDisconnect e = case E.fromException e of
        Just WS.ConnectionClosed -> liftIO $ modifyMVar_ clientState $ \s -> do
            let s' = removeClient conn s
            return s'
        _ -> return ()
<|MERGE_RESOLUTION|>--- conflicted
+++ resolved
@@ -283,13 +283,8 @@
                return ()
         act _ _ _ _  = return ()
 
-<<<<<<< HEAD
 serverLoop :: TConnection -> MVar Tempo -> MVar ClientState -> IO ()
-serverLoop conn tempoState clientState = E.handle catchDisconnect $ 
-=======
-serverLoop :: WS.Connection -> MVar Tempo -> MVar ClientState -> IO ()
 serverLoop conn _tempoState clientState = E.handle catchDisconnect $
->>>>>>> 493fd03e
   forever $ do
     msg <- WS.receiveData $ wsConn conn
     --liftIO $ updateTempo tempoState $ maybeRead $ T.unpack msg
