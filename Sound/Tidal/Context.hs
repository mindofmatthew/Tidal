module Sound.Tidal.Context (module C) where

import Control.Concurrent as C
import Data.List as C
import Control.Applicative as C
import Data.Ratio as C
import Data.Monoid as C
import Sound.Tidal.Parse as C
import Sound.Tidal.Pattern as C
-- import Sound.Tidal.PatternList as C
import Sound.Tidal.Stream as C
import Sound.Tidal.Dirt as C
import Sound.Tidal.Strategies as C
import Sound.Tidal.Tempo as C
import Sound.Tidal.Time as C
import Sound.Tidal.SuperCollider as C
import Sound.Tidal.Params as C
import Sound.Tidal.Transition as C
<<<<<<< HEAD
import Sound.Tidal.EspGrid as C
import Sound.Tidal.MultiMode as C
=======
import Sound.Tidal.Version as C
import qualified Sound.Tidal.Scales as Scales
import qualified Sound.Tidal.Chords as Chords
>>>>>>> 3492b053
<|MERGE_RESOLUTION|>--- conflicted
+++ resolved
@@ -16,11 +16,8 @@
 import Sound.Tidal.SuperCollider as C
 import Sound.Tidal.Params as C
 import Sound.Tidal.Transition as C
-<<<<<<< HEAD
 import Sound.Tidal.EspGrid as C
 import Sound.Tidal.MultiMode as C
-=======
 import Sound.Tidal.Version as C
 import qualified Sound.Tidal.Scales as Scales
-import qualified Sound.Tidal.Chords as Chords
->>>>>>> 3492b053
+import qualified Sound.Tidal.Chords as Chords