{-# LANGUAGE OverloadedStrings #-}

module Sound.Tidal.UITest where

import TestUtils
import Test.Microspec

import Prelude hiding ((<*), (*>))

import qualified Data.Map.Strict as Map

-- import Sound.Tidal.Pattern
import Sound.Tidal.Control
import Sound.Tidal.Core
import Sound.Tidal.Params
import Sound.Tidal.ParseBP
import Sound.Tidal.Pattern
import Sound.Tidal.UI

run :: Microspec ()
run =
  describe "Sound.Tidal.UI" $ do
    describe "_chop" $ do
      it "can chop in two bits" $ do
        compareP (Arc 0 1)
          (_chop 2 $ s (pure "a"))
          (begin (fastcat [pure 0, pure 0.5]) # end (fastcat [pure 0.5, pure 1]) # (s (pure "a")))
      it "can be slowed" $ do
        compareP (Arc 0 1)
          (slow 2 $ _chop 2 $ s (pure "a"))
          (begin (pure 0) # end (pure 0.5) # (s (pure "a")))
      it "can chop a chop" $
        property $ compareTol (Arc 0 1) (_chop 6 $ s $ pure "a") (_chop 2 $ _chop 3 $ s $ pure "a")

    describe "segment" $ do
      it "can turn a single event into multiple events" $ do
        compareP (Arc 0 3)
          (segment 4 "x")
          ("x*4" :: Pattern String)
      it "can turn a continuous pattern into multiple discrete events" $ do
        compareP (Arc 0 3)
          (segment 4 saw)
          ("0 0.25 0.5 0.75" :: Pattern Double)
      it "can hold a value over multiple cycles" $ do
        comparePD (Arc 0 8)
          (segment 0.5 saw)
          (slow 2 "0" :: Pattern Double)
      it "holding values over multiple cycles works in combination" $ do
        comparePD (Arc 0 8)
          ("0*4" |+ (_segment (1/8) $ saw))
          ("0*4" :: Pattern Double)

    describe "sometimesBy" $ do
      it "does nothing when set at 0% probability" $ do
        let
          overTimeSpan = (Arc 0  1)
          testMe = sometimesBy 0 (rev) (ps "bd*2 hh sn")
          expectedResult = ps "bd*2 hh sn"
          in
            compareP overTimeSpan testMe expectedResult

      it "does nothing when set at 0% probability -- const" $ do
        let
          overTimeSpan = (Arc 0  2)
          testMe = sometimesBy 0 (const $ s "cp") (s "bd*8")
          expectedResult = s "bd*8"
          in
            compareP overTimeSpan testMe expectedResult

      it "applies the 'rev' function when set at 100% probability" $ do
        let
          overTimeSpan = (Arc 0  1)
          testMe = sometimesBy 1 (rev) (ps "bd*2 hh cp")
          expectedResult = ps "cp hh bd*2"
          in
            compareP overTimeSpan testMe expectedResult

    describe "rand" $ do
      it "generates a (pseudo-)random number between zero & one" $ do
        it "at the start of a cycle" $
          (queryArc rand (Arc 0 0)) `shouldBe` fmap toEvent [(((0, 0), (0, 0)), 0.5000844 :: Float)]
        it "at 1/4 of a cycle" $
          (queryArc rand (Arc 0.25 0.25)) `shouldBe` fmap toEvent
            [(((0.25, 0.25), (0.25, 0.25)), 0.8587171 :: Float)]
        it "at 3/4 of a cycle" $
          (queryArc rand (Arc 0.75 0.75)) `shouldBe` fmap toEvent
            [(((0.75, 0.75), (0.75, 0.75)), 0.7277789 :: Float)]

    describe "range" $ do
      describe "scales a pattern to the supplied range" $ do
        describe "from 3 to 4" $ do
          it "at the start of a cycle" $
            (queryArc (Sound.Tidal.UI.range 3 4 saw) (Arc 0 0)) `shouldBe` fmap toEvent
              [(((0, 0), (0, 0)), 3 :: Float)]
          it "at 1/4 of a cycle" $
            (queryArc (Sound.Tidal.UI.range 3 4 saw) (Arc 0.25  0.25)) `shouldBe` fmap toEvent
              [(((0.25, 0.25), (0.25, 0.25)), 3.25 :: Float)]
          it "at 3/4 of a cycle" $
            (queryArc (Sound.Tidal.UI.range 3 4 saw) (Arc 0.75 0.75)) `shouldBe` fmap toEvent
              [(((0.75, 0.75), (0.75, 0.75)), 3.75 :: Float)]

        describe "from -1 to 1" $ do
          it "at 1/2 of a cycle" $
            (queryArc (Sound.Tidal.UI.range (-1) 1 saw) (Arc 0.5 0.5)) `shouldBe` fmap toEvent
              [(((0.5, 0.5), (0.5, 0.5)), 0 :: Float)]

        describe "from 4 to 2" $ do
          it "at the start of a cycle" $
            (queryArc (Sound.Tidal.UI.range 4 2 saw) (Arc 0 0)) `shouldBe` fmap toEvent
              [(((0, 0), (0, 0)), 4 :: Float)]
          it "at 1/4 of a cycle" $
            (queryArc (Sound.Tidal.UI.range 4 2 saw) (Arc 0.25 0.25)) `shouldBe` fmap toEvent
              [(((0.25, 0.25), (0.25, 0.25)), 3.5 :: Float)]
          it "at 3/4 of a cycle" $
            (queryArc (Sound.Tidal.UI.range 4 2 saw) (Arc 0.75 0.75)) `shouldBe` fmap toEvent
              [(((0.75, 0.75), (0.75, 0.75)), 2.5 :: Float)]

        describe "from 10 to 10" $ do
          it "at 1/2 of a cycle" $
            (queryArc (Sound.Tidal.UI.range 10 10 saw) (Arc 0.5 0.5)) `shouldBe` fmap toEvent
              [(((0.5, 0.5), (0.5, 0.5)), 10 :: Float)]
    describe "rot" $ do
      it "rotates values in a pattern irrespective of structure" $
        property $ comparePD (Arc 0 2)
          (rot 1 "a ~ b c" :: Pattern String)
          ( "b ~ c a" :: Pattern String)
      it "works with negative values" $
        property $ comparePD (Arc 0 2)
          (rot (-1) "a ~ b c" :: Pattern String)
          ( "c ~ a b" :: Pattern String)
      it "works with complex patterns" $
        property $ comparePD (Arc 0 2)
          (rot (1) "a ~ [b [c ~ d]] [e <f g>]" :: Pattern String)
          ( "b ~ [c [d ~ e]] [<f g> a]" :: Pattern String)

    describe "fix" $ do
      it "can apply functions conditionally" $ do
        compareP (Arc 0 1)
          (fix (|+ n 1) (s "sn") (s "bd sn cp" # n 1))
          (s "bd sn cp" # n "1 2 1")
      it "works with complex matches" $ do
        compareP (Arc 0 1)
          (fix (|+ n 2) (s "sn" # n 2) (s "bd sn*4 cp" # n "1 2"))
          (s "bd sn*4 cp" # n "1 [1 4] 2")
      it "leaves unmatched controls in place" $ do
        compareP (Arc 0 1)
          (fix (|+ n 2) (s "sn" # n 2) (s "bd sn*4 cp" # n "1 2" # speed (sine + 1)))
          (s "bd sn*4 cp" # n "1 [1 4] 2" # speed (sine + 1))
      it "ignores silence" $ do
        compareP (Arc 0 1)
          (fix (|+ n 2) (silence) $ s "bd sn*4 cp" # n "1 2" # speed (sine + 1))
          (s "bd sn*4 cp" # n "1 2" # speed (sine + 1))
      it "treats polyphony as 'or'" $ do
        compareP (Arc 0 1)
          (fix (# crush 2) (n "[1,2]") $ s "bd sn" # n "1 2")
          (s "bd sn" # n "1 2" # crush 2)

    describe "unfix" $ do
      it "does the opposite of fix" $ do
        compareP (Arc 0 1)
          (unfix (|+ n 2) (s "sn" # n 2) (s "bd sn*4 cp" # n "1 2" # speed (sine + 1)))
          (s "bd sn*4 cp" # n "3 [3 2] 4" # speed (sine + 1))

    describe "contrast" $ do
      it "does both fix and unfix" $ do
        compareP (Arc 0 1)
          (contrast (|+ n 2) (|+ n 10) (s "sn" # n 2) (s "bd sn*4 cp" # n "1 2" # speed (sine + 1)))
          (s "bd sn*4 cp" # n "11 [11 4] 12" # speed (sine + 1))

    describe "contrastRange" $ do
      it "matches using a pattern of ranges" $ do
        compareP (Arc 0 1)
          (contrastRange (# crush 3) (# crush 0) (pure $ Map.singleton "n" $ (VF 0, VF 3)) $ s "bd" >| n "1 4")
          (s "bd" >| n "1 4" >| crush "3 0")

    describe "euclidFull" $ do
      it "can match against silence" $ do
        compareP (Arc 0 1)
          (euclidFull 3 8 "bd" silence)
          ("bd(3,8)" :: Pattern String)
<<<<<<< HEAD
          
    describe "snowball" $ do
      let testPattern = ("1 2 3 4"::Pattern Int)
      it "acummulates a transform version of a pattern and appends the result - addition" $ do
        compareP (Arc 0 1)
          (snowball (+) (slow 2) 3 (testPattern))
          (cat [testPattern,(testPattern+(slow 2 testPattern)),((testPattern+(slow 2 testPattern))+slow 2 (testPattern+(slow 2 testPattern)))])
=======

    describe "euclid" $ do
      it "matches examples in Toussaint's paper" $ do
        sequence_ $ map (\(a,b) -> it b $ compareP (Arc 0 1) a (parseBP_E b))
          ([(euclid 1 2 "x", "x ~"),
            (euclid 1 3 "x", "x ~ ~"),
            (euclid 1 4 "x", "x ~ ~ ~"),
            (euclid 4 12 "x", "x ~ ~ x ~ ~ x ~ ~ x ~ ~"),
            (euclid 2 5 "x", "x ~ x ~ ~"),
            -- (euclid 3 4 "x", "x ~ x x"), -- Toussaint is wrong..
            (euclid 3 4 "x", "x x x ~"), -- correction
            (euclid 3 5 "x", "x ~ x ~ x"),
            (euclid 3 7 "x", "x ~ x ~ x ~ ~"),
            (euclid 3 8 "x", "x ~ ~ x ~ ~ x ~"),
            (euclid 4 7 "x", "x ~ x ~ x ~ x"),
            (euclid 4 9 "x", "x ~ x ~ x ~ x ~ ~"),
            (euclid 4 11 "x", "x ~ ~ x ~ ~ x ~ ~ x ~"),
            -- (euclid 5 6 "x", "x ~ x x x x"), -- Toussaint is wrong..
            (euclid 5 6 "x", "x x x x x ~"),  -- correction
            (euclid 5 7 "x", "x ~ x x ~ x x"),
            (euclid 5 8 "x", "x ~ x x ~ x x ~"),
            (euclid 5 9 "x", "x ~ x ~ x ~ x ~ x"),
            (euclid 5 11 "x", "x ~ x ~ x ~ x ~ x ~ ~"),
            (euclid 5 12 "x", "x ~ ~ x ~ x ~ ~ x ~ x ~"),
            -- (euclid 5 16 "x", "x ~ ~ x ~ ~ x ~ ~ x ~ ~ x ~ ~ ~ ~"),  -- Toussaint is wrong..
            (euclid 5 16 "x", "x ~ ~ x ~ ~ x ~ ~ x ~ ~ x ~ ~ ~"), -- correction
            -- (euclid 7 8 "x", "x ~ x x x x x x"), -- Toussaint is wrong..
            (euclid 7 8 "x", "x x x x x x x ~"), -- Correction
            (euclid 7 12 "x", "x ~ x x ~ x ~ x x ~ x ~"),
            (euclid 7 16 "x", "x ~ ~ x ~ x ~ x ~ ~ x ~ x ~ x ~"),
            (euclid 9 16 "x", "x ~ x x ~ x ~ x ~ x x ~ x ~ x ~"),
            (euclid 11 24 "x", "x ~ ~ x ~ x ~ x ~ x ~ x ~ ~ x ~ x ~ x ~ x ~ x ~"),
            (euclid 13 24 "x", "x ~ x x ~ x ~ x ~ x ~ x ~ x x ~ x ~ x ~ x ~ x ~")
          ] :: [(Pattern String, String)])
>>>>>>> a0f1c8e1
<|MERGE_RESOLUTION|>--- conflicted
+++ resolved
@@ -178,15 +178,13 @@
         compareP (Arc 0 1)
           (euclidFull 3 8 "bd" silence)
           ("bd(3,8)" :: Pattern String)
-<<<<<<< HEAD
           
     describe "snowball" $ do
       let testPattern = ("1 2 3 4"::Pattern Int)
       it "acummulates a transform version of a pattern and appends the result - addition" $ do
         compareP (Arc 0 1)
-          (snowball (+) (slow 2) 3 (testPattern))
+          (snowball 3 (+) (slow 2) (testPattern))
           (cat [testPattern,(testPattern+(slow 2 testPattern)),((testPattern+(slow 2 testPattern))+slow 2 (testPattern+(slow 2 testPattern)))])
-=======
 
     describe "euclid" $ do
       it "matches examples in Toussaint's paper" $ do
@@ -221,4 +219,3 @@
             (euclid 11 24 "x", "x ~ ~ x ~ x ~ x ~ x ~ x ~ ~ x ~ x ~ x ~ x ~ x ~"),
             (euclid 13 24 "x", "x ~ x x ~ x ~ x ~ x ~ x ~ x x ~ x ~ x ~ x ~ x ~")
           ] :: [(Pattern String, String)])
->>>>>>> a0f1c8e1
